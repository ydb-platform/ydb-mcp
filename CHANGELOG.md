--- conflicted
+++ resolved
@@ -1,9 +1,7 @@
-<<<<<<< HEAD
 * Add explain_query and explain_query_with_params tools
-=======
+
 ## 0.1.5 ##
 * Fix error outputSchema defined but no structured output returned
->>>>>>> 3ef7fe08
 
 ## 0.1.4 ##
 * Fix README instructions
